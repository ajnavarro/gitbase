--- conflicted
+++ resolved
@@ -6,15 +6,13 @@
 
 ## [Unreleased]
 
-<<<<<<< HEAD
 ### Fixed
 
 - internal/function: take into account if repository is resolved in commit_stats ([#863](https://github.com/src-d/gitbase/pull/863))
-=======
+
 ### Changed
 
 - Removed vendor folder.
->>>>>>> e297239d
 
 ## [0.21.0-beta1] - 2019-06-12
 
